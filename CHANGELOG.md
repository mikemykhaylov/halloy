# Unreleased

Added:

<<<<<<< HEAD
- Time remaining is now displayed during file transfers

Changed:

- [file_transfer.save_directory] is now default download path for transfers. If set, files will be downloaded there by default. Otherwise, you'll be prompted to choose a location.
  
=======
- Customize default pane splitting direction (vertical or horizontal)

>>>>>>> 4d7bf2ed
# 2025.2 (2025-02-20)

Added:

- Emoji picker accessible via `:` in text input
- Automatically replace `:shortcode:` with corresponding emoji
- Added an option to show or hide images in preview cards by default

Fixed:

- [`infinite_scroll`](https://halloy.squidowl.org/configuration/buffer.html?highlight=infinite#infinite_scroll) was defaulting to `false`, contrary to its documented default value.  Now defaults to `true`
- A rare issue where the app opens smaller than when closed
- Closing the application while it is minimized (on Windows) causes it to open with the wrong size and position next time
- TLS connection issue on Windows (10+)

# 2025.1 (2025-02-02)

Added:

- Image and card previews for url links
- Ability to disable dimming of usernames when away
- Ability to customize autocomplete sorting direction and completion suffixes
- Ability to hide command descriptions
- Ability to set delay before triggering notifications
- Ability to toggle fullscreen
- Ability to exclude and include notifications.
- New IRCv3 extensions support
  - `chathistory`
  - `setname`
  - Standard Replies
- Case mapping support via `ISUPPORT`
- Restore last known window position and size at launch
- Date separators in buffers when day changes
- Show nickname in user-context menu
- Tor support as a proxy option

Fixed:

- Long username & password combinations could cause SASL authentication to fail
- `nick_password_command` is now working as intended
- Don't add suffix (`: `) to prompt if there is no valid nick to autocomplete
- Append `.toml` filename when saving themes on macOS
- Highlight notifications are correctly triggered for `/me` actions

Changed:

- Changed focus buffer shortcuts to include <kbd>ctrl</kbd> (<kbd>⌘</kbd> on macOS) to avoid interfering with default text input shortcuts for word navigation (<kbd>⌘</kbd> + <kbd>←</kbd>, <kbd>⌘</kbd> + <kbd>→</kbd>)

# 2024.14 (2024-10-29)

Fixed:
  - CPU spiking due to memory leak in upstream crate.

# 2024.13 (2024-10-27)

Added:
- Highlight buffer to view highlights across all servers. Can be opened via sidebar button or command bar.
- Logging buffer to view logs. Can be opened via sidebar button or command bar.
- New hotkeys
  - Toggle channel topic (<kbd>Ctrl</kbd> + <kbd>Alt</kbd> + <kbd>t</kbd> (macOS: <kbd>⌘</kbd> + <kbd>⌥</kbd> + <kbd>t</kbd>))
  - Toggle file_transfers buffer (<kbd>Ctrl</kbd> + <kbd>j</kbd> (macOS: <kbd>⌘</kbd> + <kbd>j</kbd>))
  - Toggle logs buffer (<kbd>Ctrl</kbd> + <kbd>l</kbd> (macOS: <kbd>⌘</kbd> + <kbd>l</kbd>))
  - Toggle theme editor window (<kbd>Ctrl</kbd> + <kbd>t</kbd> (macOS: <kbd>⌘</kbd> + <kbd>t</kbd>))
- New configuration options
  - Dynamically select dark or light theme based on OS appearance. See [configuartion](https://halloy.squidowl.org/configuration/themes/index.html).
  - Ability to define a shell command for loading a NICKSERV password. See [configuration](https://halloy.squidowl.org/configuration/servers/index.html#nick_password_command)
  - Ability to define a shell command for loading a SASL password. See [configuration](https://halloy.squidowl.org/configuration/servers/sasl/plain.html)
  - Show/hide sidebar button to view logs. See [configuration](https://halloy.squidowl.org/configuration/sidebar/buttons.html#logs)
  - Ability to align nicknames above messages. See [configuration](https://halloy.squidowl.org/configuration/buffer/nickname.html#alignment).

Fixed:

- Inverted scrolling direction.
- Only highlight if user nick isn't part of another word.
- Errors from password commands are now caught and displayed to the user.

Removed:

- Configuration options:
  - `[sidebar.buttons]` in favor for the new User Menu

# 2024.12 (2024-09-17)

Added:

- Multi-window support: Pop out panes into separate windows.
- In-app theme editor with ability to with share it via a halloy:// URL.
- Clickable users and channels in buffers.
- New configuration options
  - Ability to include or exclude channels for server messages (join, part, etc.). See [configuration](https://halloy.squidowl.org/configuration/buffer/server_messages/index.html).
  - Ability to color nicknames within channel messages. See [configuration](https://halloy.squidowl.org/configuration/buffer/channel/message.html#nickname_color)
  - Ability to define a shell command for loading a server password. See [configuration](https://halloy.squidowl.org/configuration/servers/index.html#password_command)
- Enable support for IRCv3 `msgid` and `read-marker`

Fixed:

- Regression where messages sent to ZNC virtual users were routed to the wrong buffer (e.g. `*status` routed to `status`).
- Timeouts that could occur while Halloy was running in the background.

Changed:

- Default Ghost sequence changed to `REGAIN`.

# 2024.11 (2024-09-04)

Added:

- New configuration options
  - Right aligning nicks in buffers. See [configuration](https://halloy.squidowl.org/configuration/buffer/nickname.html#alignment).
  - Right aligning nicks in nicklist. See [configuration](https://halloy.squidowl.org/configuration/buffer/channel/nicklist.html#alignment).
  - Hiding `chghost` messages. See [configuration](https://halloy.squidowl.org/configuration/buffer/server_messages/change_host.html).
  - Overwrite nicklist `width` in channels. See [configuration](https://halloy.squidowl.org/configuration/buffer/channel/nicklist.html#width).
  - Show/hide user access levels in buffer and nicklist. See [configuration](https://halloy.squidowl.org/configuration/buffer/channel/nicklist.html#show_access_levels)
  - `buffer_focused_action` added to `sidebar` to enable actions a focused buffer. See [configuration](https://halloy.squidowl.org/configuration/sidebar/index.html#buffer_focused_action).
  - Notification for direct messages. See [notification configuration](https://halloy.squidowl.org/configuration/notifications.html).
- Enable support for IRCv3 [`Monitor`](https://ircv3.net/specs/extensions/monitor) and [`extended-monitor`](https://ircv3.net/specs/extensions/extended-monitor)

Fixed:

- Expanded recognized login notifications (used to join channels that report themselves as requiring registration after logging in)
- Messages with multiple targets are correctly recorded into multiple buffers (and/or multiple times into the same buffer) client-side.
- Messages sent with a STATUSMSG prefix are recorded and indicated in the corresponding channel.
- Ability to position the sidebar at the top, bottom, right, or left. See [configuration](https://halloy.squidowl.org/configuration/sidebar/index.html#position).
- `/mode` requires too many parameters for certain commands.

Changed:

- Reworked themes to add better customization possibilities
  - **NOTE** Old theme files are not compatibile with the new format. However all the themes in the [theme community](https://halloy.squidowl.org/configuration/themes/community.html) has been updated to the new format.
- Unread indicator has changed from a boolean value to a enum. See [configuration](https://halloy.squidowl.org/configuration/sidebar/index.html#unread_indicators).
- Renamed `sidebar.default_action` to `sidebar.buffer_action`.
- Auto-completing (with tab) a nickname at the beginning of the input line will append ': ' (colon space). Otherwise, a space is appended to the completion.

Removed:

- Removed `hex` configuration option for server messages and nicknames.
  - `hex` was previously used to overwrite a color value. This is now done through the new theme format.



# 2024.10 (2024-08-04)

Added:

- Small icon in sidemenu when a new release is available
- Enable support for IRCv3 `chghost`, `account-notify`, and `extended-join`

Removed:

- Persistent window position and size due to an upstream bug

# 2024.9 (2024-07-29)

Added:

- Rich formatted and clickable URLs
- Text formatting through `/format` command. For more details, see [text formatting guide](https://halloy.squidowl.org/guides/text-formatting.html).
- Support for CTCP queries CLIENTINFO, PING, SOURCE, and VERSION
- Custom notification sounds. Use your own sounds or select from a few new built-in options. For more details, see [notification configuration](https://halloy.squidowl.org/configuration/notifications.html).
- Support DCC Send requests with spaces in the filename
- Reload config button in Sidebar

Fixed:

- Text input missing key presses in certain instances
- Connection timeout when UI is suspended on an offscreen workspace due to channel backpressure
- Raw commands are passed through unmodified
- AWAY command cuts off the away message

# 2024.8 (2024-07-05)

Added:

- Ability to open `irc://` and `ircs://` URL schemes
- Ability to overwrite nickname colors by providing a hex string (see [buffer configuration](https://halloy.squidowl.org/configuration/buffer.html#buffernicknamecolor-section)).
- Ability to overwrite server & internal message colors by providing a hex string (see [buffer configuration](https://halloy.squidowl.org/configuration/buffer.html#bufferserver_messages-section)).
- Configurable shortcuts for "Leave Buffer" and "Toggle Sidebar" actions (see [keyboard shortcuts configuration](https://halloy.squidowl.org/configuration/keyboard.html)).
- Ability to remember window position and size when reopened.
- Ability to hide unread indicators in sidebar (see [sidemenu configuration](https://halloy.squidowl.org/configuration/sidebar.html))

Fixed:

- UTF-8 channel name rendering in sidebar and in pane title bars.

# 2024.7 (2024-05-05)

Added:

- Reload configuration file from within the application (<kbd>Ctrl</kbd> + <kbd>r</kbd> (macOS: <kbd>⌘</kbd> + <kbd>r</kbd>))
- Allow configuration of internal messages in buffer (see [buffer configuration](https://halloy.squidowl.org/configuration/buffer.html#bufferinternal_messages-section))
- User information added to context menu
- Support for IRCv3 `CAP NEW` and `CAP DEL` subcommands
- Enable support for IRCv3 `multi-prefix`, `message-tags`, `WHOX`, and `UTF8ONLY`
- Dynamic commands and tooltips added to command auto-completion via `ISUPPORT`
- Added support for `socks5` proxy configuration (see [proxy configuration](https://halloy.squidowl.org/configuration/proxy.html))
- Added support for `http` proxy configuration (see [proxy configuration](https://halloy.squidowl.org/configuration/proxy.html))

Changed:

- Simplified onboarding experience for users without a `config.toml` file
- MacOS will now also look in `$HOME/.config/halloy` for `config.toml`.
- Context menus can be dismissed by pressing Escape
- Join channels that report themselves as requiring registration after logging in

Fixed:

- No longer automatically reconnects to a server after using the `/QUIT` command.

# 2024.6 (2024-04-05)

Added:

- File transfer support (see [file transfer configuration](https://halloy.squidowl.org/configuration/file_transfer.html))
- Adjust WHO polling for servers without `away-notify` (see [server configuration](https://halloy.squidowl.org/configuration/servers.html))
- Tooltips on application buttons (see [tooltips configuration](https://halloy.squidowl.org/configuration/tooltips.html)).
- Sidebar menu buttons (see [sidebar configuration](https://halloy.squidowl.org/configuration/sidebar.html#sidebarbuttons-section)).
- Display current version, and latest remote version in command bar
- Allow reading passwords from files in server configuration
- Allow configuration to specify a server's NickServ IDENTIFY command syntax

Fixed:

- Accept '@' in usernames to support bouncers that use the user@identifier/network convention
- Prevent rare scenario where broadcast messages' timestamp would not match time the messages are received
- Fix SASL on macos by using RUSTLS backend

Changed:

- MacOS icon to better follow Apple's [Human Interface Guidelines](https://developer.apple.com/design/human-interface-guidelines/app-icons)

# 2024.5 (2024-03-21)

**BREAKING** Configuration file format has switched from `YAML` to `TOML`. Please vist the migration guide here: [halloy.squidowl.org/guides/migrating-from-yaml](https://halloy.squidowl.org/guides/migrating-from-yaml.html).

Added:

- Added command bar entry to open wiki website.

Changed:

- Configuration file now uses TOML instead of YAML
  - Renamed `[keys]` section to `[keyboard]`
  - Renamed `[buffer.channel.users]` section to `[buffer.channel.nicklist]`
  - Renamed `[buffer.input_visibility]` section to `[buffer.text_input]`
  - Removed `[dashboard]` section
    - Renamed `[dashboard.sidebar]` section to `[sidebar]`
  - Changed `exclude` from `[buffer.server_messages]` to two seperate settings
    - `enabled = bool`
    - `smart = number`
- Use primary text color instead of accent color for `solid` nicknames
- Op and Voice context menu items hidden in channels where the user is not an Op

Fixed:

- `WHOIS` is now correctly formatted when printed in buffers.

# 2024.4 (2024-03-15)

Added:

- Configuration option to enable a topic banner in channels. This can be enabled under `buffer.channel.topic`
- Messages typed into the input will persist until sent. Typed messages are saved when switching a pane to another buffer, then
  are restored when that buffer is returned to.
- Added display of highest access level in front of nicks in chat, mirroring the format in the nick list
- Added ability to toggle Op and Voice from user context menu in channels

Fix:

- Context menus now shows buttons as expected
- Buttons on help screen is now correctly sized
- Text input is now disabled when not connected to a channel
- When someone is kicked, it is now correctly shown
- Query messages sent by another client will now correctly be displayed
- Prevent flooding server by grouping channels together in as few JOIN messages as possible

Changed:

- Various UI changes
  - Ensured consistent padding in channel buffer
  - Unified styling for dividers

Security:

- `chrono` [RUSTSEC-2020-0071](https://rustsec.org/advisories/RUSTSEC-2020-0071)

# 2024.3, 2024.2 (2024-03-05)

Added:

- Option to colorize nicks in the nick list (and an option to control it separately from in the buffer)
- Option to control application scale factor

Fixed:

- Input not visible on Server and Query (DM) buffers
- Clipped buttons in context menu

Changed:

- Improved user experience in text input when auto-completing a nickname.
- Configuration option `server_messages` changed `exclude` from a boolean value to [`All`, `None` or `!Smart seconds`].
  - `All` excludes all messages for the specific server message.
  - `None` [default] excludes no messages for the specific server message.
  - `!Smart seconds` shows the server message if the user has sent a message in the given time interval (seconds) prior to the server message.

# 2024.1 (2024-02-07)

Added:

- Configuration option `servers.<name>.sasl.external.key` added to support loading a separate PEM PKCS #8 encoded key for SASL authentication.

Changed:

- Focus an available pane on launch, so that launch behavior follows typical use (e.g. if `dashboard.sidebar.default_action`
  is set to `replacePane`, then selecting a channel in the sidebar will replace the focused pane instead of opening a new pane)
- `hidden_server_messages` has been changed to `server_messages` and additional customization has been added:
  - Exclude messages [join, part, quit].
  - Adjust username format.

Fixed:

- Accept '\*' as a legal special symbol for usernames
- Accept '/' in usernames, ensuring correct parsing for bouncers using the nick/server convention
- Create the configuration directory correctly, if it does not exist yet.

# 2023.5 (2023-11-12)

Added:

- IRCv3 capability `userhost-in-names` support added
- IRCv3 capability `invite-notify` support added
- Configuration option `dashboard.sidebar.width` to control sidebar width.
- Configuration option `notification` to control and enable notifications

Changed:

- Limit messages to 512 bytes in length, including the trailing CR-LF characters.
- Configuration option `dashboard.sidebar_default_action` now moved to `dashboard.sidebar.default_action`

# 2023.4 (2023-08-03)

Added:

- Command bar (opened by pressing (<kbd>Ctrl</kbd> + <kbd>k</kbd> (macOS: <kbd>⌘</kbd> + <kbd>k</kbd>)))
- Configurable keyboard shortcuts for common actions, such as changing buffer focus, maximize / restoring buffer size,
  cycling channels in the buffer and more! A new `keys` section has been added to the config file, reference the
  [wiki](https://github.com/squidowl/halloy/wiki/Keyboard-shortcuts) for more details.
- Single clicking on a user will insert nickname to input
- Configuration option `on_connect` to execute commands once connected to a server, reference the
  [wiki](https://github.com/squidowl/halloy/wiki/Configuration#on-connect-commands) for more details.

Changed:

- Instead of using hostname as fallback, we now always derive the seed for unique user colors from their nickname

Fixed:

- Set the window application id on Linux to `org.squidowl.halloy`
- Correctly display all arguments when receiving MODE command

# 2023.3 (2023-07-27)

**Message history and dashboard state will be reset due to a breaking change. We've switched to a more flexible storage format
to ensure future breakages won't occur.**

Added:

- Away-notify extension added for supported servers
- SASL support for PLAIN & EXTERNAL. The following per-server config keys have been added:
  - PLAIN - `sasl.plain.username` & `sasl.plain.password`
  - EXTERNAL - `sasl.external.cert` is a path to the PEM encoded X509 cert
- Configuration option `buffer.hidden_server_messages` to hide server messages from the provided array of sources: ["join", "part", "quit"]
- Configuration option `buffer.input_visibility` to control input field visibility: always shown or following the focused buffer.
- Portable mode - if a config file exists in the same directory as the executable, all Halloy data will be saved to that directory
- Upon joining a channel, display the channel mode in the buffer
- When querying an away user, you will see an away message
- Autocomplete on joined channels

Changed:

- Away users will be appear slightly transparent in nicklist
- Configuration option `new_buffer` has been renamed to `buffer`. `new_buffer` key will still work for backwards compatibility.
- Migrated to our own internal IRC backend. This should allow for quicker development against extensions and bug fixes.

Fixed:

- Changes done in the config file are now properly applied to the old buffers
- Text and colors on light themes will no longer appear washed out
- All WHOIS responses are now properly routed to the buffer where the request was made (text input or via context menu)
- Accessing text input history will only populate the current buffer, not all of them
- Text from input box can be copied to clipboard
- Prevent text input cursor from blinking when window loses focus

# 2023.2 (2023-07-07)

Added:

- Nickname completions in text input with <kbd>Tab</kbd>
- Previously sent messages can be accessed per buffer in the text input with <kbd>↑</kbd> / <kbd>↓</kbd> arrows
- New configuration option `dashboard.sidebar_default_action` to control pane behaviour when selecting buffers
- Messages from other users containing your nickname are now highlighted
- Themes directory where users can add their own theme files
- Broadcast nickname changes to relevant channels and queries.
- Broadcast quit messages to relevant channels and queries.
- Better error descriptions on connection failures
- Support RAW command
- Drag & drop buffers to the edges for better customization of the grid
- Whois messages are printed in the currently focused buffer

Changed:

- Default channel in `config.yaml` has been changed to `#halloy` (from `##rust`)
- `palette` field has been deprecated and replaced by `theme` in `config.yaml`
- Sorting channel nicknames
- Title headers has been changed to also display user count for channels
- Copy change: "Leave" has been changed to "Close query" for queries

Fixed:

- The last word of a message sometimes dissapeared
- Persist partial text input content when switching away from buffer
- Correctly load image on welcome screen

# 2023.1-alpha1 (2023-06-30)

Added:

- First release 🎉<|MERGE_RESOLUTION|>--- conflicted
+++ resolved
@@ -2,17 +2,13 @@
 
 Added:
 
-<<<<<<< HEAD
 - Time remaining is now displayed during file transfers
 
 Changed:
 
 - [file_transfer.save_directory] is now default download path for transfers. If set, files will be downloaded there by default. Otherwise, you'll be prompted to choose a location.
-  
-=======
 - Customize default pane splitting direction (vertical or horizontal)
 
->>>>>>> 4d7bf2ed
 # 2025.2 (2025-02-20)
 
 Added:
